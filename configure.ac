--- conflicted
+++ resolved
@@ -8,9 +8,6 @@
 ##------------------------------------------------------------##
 
 # Process this file with autoconf to produce a configure script.
-<<<<<<< HEAD
-AC_INIT([Valgrind],[3.18.0.GIT-lbmacos],[valgrind-users@lists.sourceforge.net])
-=======
 #
 # Define major, minor, micro and suffix here once, then reuse them
 # for version number in valgrind.h and vg-entities (documentation).
@@ -20,7 +17,7 @@
 m4_define([v_major_ver], [3])
 m4_define([v_minor_ver], [19])
 m4_define([v_micro_ver], [0])
-m4_define([v_suffix_ver], [GIT])
+m4_define([v_suffix_ver], [GIT-lbmacos])
 m4_define([v_rel_date], ["?? ??? 202?"])
 m4_define([v_version],
 	  m4_if(v_suffix_ver, [],
@@ -35,7 +32,6 @@
 # For docs/xml/vg-entities.xml
 AC_SUBST(VG_DATE, v_rel_date)
 
->>>>>>> 10242373
 AC_CONFIG_SRCDIR(coregrind/m_main.c)
 AC_CONFIG_HEADERS([config.h])
 AM_INIT_AUTOMAKE([foreign dist-bzip2 subdir-objects])
@@ -304,11 +300,7 @@
         ARCH_MAX="x86"
         ;;
 
-<<<<<<< HEAD
-     x86_64)
-=======
-     x86_64|amd64) 
->>>>>>> 10242373
+     x86_64|amd64)
         AC_MSG_RESULT([ok (${host_cpu})])
         ARCH_MAX="amd64"
         ;;
@@ -1174,14 +1166,11 @@
                test x$VGCONF_PLATFORM_PRI_CAPS = xMIPS64_LINUX)
 AM_CONDITIONAL(VGCONF_PLATFORMS_INCLUDE_NANOMIPS_LINUX,
                test x$VGCONF_PLATFORM_PRI_CAPS = xNANOMIPS_LINUX)
-<<<<<<< HEAD
-=======
 AM_CONDITIONAL(VGCONF_PLATFORMS_INCLUDE_X86_FREEBSD,
                test x$VGCONF_PLATFORM_PRI_CAPS = xX86_FREEBSD \
                  -o x$VGCONF_PLATFORM_SEC_CAPS = xX86_FREEBSD)
-AM_CONDITIONAL(VGCONF_PLATFORMS_INCLUDE_AMD64_FREEBSD, 
+AM_CONDITIONAL(VGCONF_PLATFORMS_INCLUDE_AMD64_FREEBSD,
                test x$VGCONF_PLATFORM_PRI_CAPS = xAMD64_FREEBSD)
->>>>>>> 10242373
 AM_CONDITIONAL(VGCONF_PLATFORMS_INCLUDE_X86_DARWIN,
                test x$VGCONF_PLATFORM_PRI_CAPS = xX86_DARWIN \
                  -o x$VGCONF_PLATFORM_SEC_CAPS = xX86_DARWIN)
@@ -2098,7 +2087,7 @@
 CXXFLAGS=-std=c++0x
 
 AC_COMPILE_IFELSE([AC_LANG_SOURCE([
-#include <condition_variable> 
+#include <condition_variable>
 ])],
 [
 ac_cxx_can_include_condition_variable_header=yes
@@ -5343,19 +5332,12 @@
    glibc-2.X.supp
    glibc-2.X-helgrind.supp
    glibc-2.X-drd.supp
-<<<<<<< HEAD
+   include/valgrind.h
    docs/Makefile
+   docs/xml/vg-entities.xml
    tests/Makefile
    tests/vg_regtest
    perf/Makefile
-=======
-   include/valgrind.h
-   docs/Makefile 
-   docs/xml/vg-entities.xml
-   tests/Makefile 
-   tests/vg_regtest 
-   perf/Makefile 
->>>>>>> 10242373
    perf/vg_perf
    gdbserver_tests/Makefile
    gdbserver_tests/solaris/Makefile

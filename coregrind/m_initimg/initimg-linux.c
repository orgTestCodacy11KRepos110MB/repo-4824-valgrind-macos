--- conflicted
+++ resolved
@@ -64,7 +64,7 @@
 
 /* Load the client whose name is VG_(argv_the_exename). */
 
-static void load_client ( /*MOD*/ExeInfo* info, 
+static void load_client ( /*MOD*/ExeInfo* info,
                           /*OUT*/Addr*    client_ip,
 			  /*OUT*/Addr*    client_toc)
 {
@@ -143,9 +143,9 @@
       paths.  We might not need the space for vgpreload_<tool>.so, but it
       doesn't hurt to over-allocate briefly.  The 16s are just cautious
       slop. */
-   Int preload_core_path_len = vglib_len + sizeof(preload_core) 
+   Int preload_core_path_len = vglib_len + sizeof(preload_core)
                                          + sizeof(VG_PLATFORM) + 16;
-   Int preload_tool_path_len = vglib_len + VG_(strlen)(toolname) 
+   Int preload_tool_path_len = vglib_len + VG_(strlen)(toolname)
                                          + sizeof(VG_PLATFORM) + 16;
    Int preload_string_len    = preload_core_path_len + preload_tool_path_len;
    HChar* preload_string     = VG_(malloc)("initimg-linux.sce.1",
@@ -156,10 +156,10 @@
    VG_(snprintf)(preload_tool_path, preload_tool_path_len,
                  "%s/vgpreload_%s-%s.so", VG_(libdir), toolname, VG_PLATFORM);
    if (VG_(access)(preload_tool_path, True/*r*/, False/*w*/, False/*x*/) == 0) {
-      VG_(snprintf)(preload_string, preload_string_len, "%s/%s-%s.so:%s", 
+      VG_(snprintf)(preload_string, preload_string_len, "%s/%s-%s.so:%s",
                     VG_(libdir), preload_core, VG_PLATFORM, preload_tool_path);
    } else {
-      VG_(snprintf)(preload_string, preload_string_len, "%s/%s-%s.so", 
+      VG_(snprintf)(preload_string, preload_string_len, "%s/%s-%s.so",
                     VG_(libdir), preload_core, VG_PLATFORM);
    }
    VG_(free)(preload_tool_path);
@@ -185,7 +185,7 @@
       *cpp++ = *origenv++;
    }
    *cpp = NULL;
-   
+
    vg_assert(envc == (cpp - ret));
 
    /* Walk over the new environment, mashing as we go */
@@ -302,7 +302,7 @@
 
 
 /* ----------------------------------------------------------------
- 
+
    This sets up the client's initial stack, containing the args,
    environment and aux vector.
 
@@ -364,7 +364,7 @@
    while (*sp != 0)     // skip env
       sp++;
    sp++;
-   
+
 #if defined(VGA_ppc32) || defined(VGA_ppc64be) || defined(VGA_ppc64le)
 # if defined AT_IGNOREPPC
    while (*sp == AT_IGNOREPPC)        // skip AT_IGNOREPPC entries
@@ -375,9 +375,9 @@
    return (struct auxv *)sp;
 }
 
-static 
+static
 Addr setup_client_stack( void*  init_sp,
-                         HChar** orig_envp, 
+                         HChar** orig_envp,
                          const ExeInfo* info,
                          UInt** client_auxv,
                          Addr   clstack_end,
@@ -417,7 +417,7 @@
    /* first of all, work out how big the client stack will be */
    stringsize   = 0;
 
-   /* paste on the extra args if the loader needs them (ie, the #! 
+   /* paste on the extra args if the loader needs them (ie, the #!
       interpreter and its argument) */
    argc = 0;
    if (info->interp_name != NULL) {
@@ -434,7 +434,7 @@
 
    for (i = 0; i < VG_(sizeXA)( VG_(args_for_client) ); i++) {
       argc++;
-      stringsize += VG_(strlen)( * (HChar**) 
+      stringsize += VG_(strlen)( * (HChar**)
                                    VG_(indexXA)( VG_(args_for_client), i ))
                     + 1;
    }
@@ -482,7 +482,7 @@
    client_SP = VG_ROUNDDN(client_SP, 16); /* make stack 16 byte aligned */
 
    /* base of the string table (aligned) */
-   stringbase = strtab = (HChar *)clstack_end 
+   stringbase = strtab = (HChar *)clstack_end
                          - VG_ROUNDUP(stringsize, sizeof(int));
 
    clstack_start = VG_PGROUNDDN(client_SP);
@@ -544,7 +544,7 @@
      ok = VG_(am_create_reservation)(
              resvn_start,
              resvn_size -inner_HACK,
-             SmUpper, 
+             SmUpper,
              anon_size +inner_HACK
           );
      if (ok) {
@@ -566,7 +566,7 @@
      }
 
      vg_assert(ok);
-     vg_assert(!sr_isError(res)); 
+     vg_assert(!sr_isError(res));
 
      /* Record stack extent -- needed for stack-change code. */
      VG_(clstk_start_base) = anon_start -inner_HACK;
@@ -591,7 +591,7 @@
 
    for (i = 0; i < VG_(sizeXA)( VG_(args_for_client) ); i++) {
       *ptr++ = (Addr)copy_str(
-                       &strtab, 
+                       &strtab,
                        * (HChar**) VG_(indexXA)( VG_(args_for_client), i )
                      );
    }
@@ -725,10 +725,7 @@
          case AT_HWCAP2:  {
             Bool auxv_2_07, hw_caps_2_07;
             Bool auxv_3_0, hw_caps_3_0;
-<<<<<<< HEAD
-=======
             Bool auxv_3_1, hw_caps_3_1;
->>>>>>> 4c8c4a9c
 
 	    /* The HWCAP2 field may contain an arch_2_07 entry that indicates
              * if the processor is compliant with the 2.07 ISA. (i.e. Power 8
@@ -787,11 +784,6 @@
                == VEX_HWCAPS_PPC64_ISA3_0;
 
             /* Verify the PPC_FEATURE2_ARCH_3_00 setting in HWCAP2
-<<<<<<< HEAD
-	     * matches the setting in VEX HWCAPS.
-	     */
-            vg_assert(auxv_3_0 == hw_caps_3_0);
-=======
              * matches the setting in VEX HWCAPS.
              */
             vg_assert(auxv_3_0 == hw_caps_3_0);
@@ -830,7 +822,6 @@
                               | 0x00800000ULL   /* ARCH_3_00 */
                               | 0x00400000ULL   /* HAS_IEEE128 */
                               | 0x00040000ULL); /* ARCH_3_1 */
->>>>>>> 4c8c4a9c
          }
 
             break;
@@ -843,16 +834,16 @@
             /* acquire cache info */
             if (auxv->u.a_val > 0) {
                VG_(machine_ppc32_set_clszB)( auxv->u.a_val );
-               VG_(debugLog)(2, "initimg", 
-                                "PPC32 icache line size %u (type %u)\n", 
+               VG_(debugLog)(2, "initimg",
+                                "PPC32 icache line size %u (type %u)\n",
                                 (UInt)auxv->u.a_val, (UInt)auxv->a_type );
             }
 #           elif defined(VGP_ppc64be_linux) || defined(VGP_ppc64le_linux)
             /* acquire cache info */
             if (auxv->u.a_val > 0) {
                VG_(machine_ppc64_set_clszB)( auxv->u.a_val );
-               VG_(debugLog)(2, "initimg", 
-                                "PPC64 icache line size %u (type %u)\n", 
+               VG_(debugLog)(2, "initimg",
+                                "PPC64 icache line size %u (type %u)\n",
                                 (UInt)auxv->u.a_val, (UInt)auxv->a_type );
             }
 #           endif
@@ -910,7 +901,7 @@
          default:
             /* stomp out anything we don't know about */
             VG_(debugLog)(2, "initimg",
-                             "stomping auxv entry %llu\n", 
+                             "stomping auxv entry %llu\n",
                              (ULong)auxv->a_type);
             auxv->a_type = AT_IGNORE;
             break;
@@ -952,10 +943,10 @@
 
    /* Try to create the data seg and associated reservation where
       VG_(brk_base) says. */
-   ok = VG_(am_create_reservation)( 
-           resvn_start, 
-           resvn_size, 
-           SmLower, 
+   ok = VG_(am_create_reservation)(
+           resvn_start,
+           resvn_size,
+           SmLower,
            anon_size
         );
 
@@ -966,10 +957,10 @@
                       ( 0/*floating*/, anon_size+resvn_size, &ok );
       if (ok) {
          resvn_start = anon_start + anon_size;
-         ok = VG_(am_create_reservation)( 
-                 resvn_start, 
-                 resvn_size, 
-                 SmLower, 
+         ok = VG_(am_create_reservation)(
+                 resvn_start,
+                 resvn_size,
+                 SmLower,
                  anon_size
               );
          if (ok)
@@ -985,9 +976,9 @@
       segment is RWX natively, at least according to /proc/self/maps.
       Also, having a non-executable data seg would kill any program which
       tried to create code in the data seg and then run it. */
-   sres = VG_(am_mmap_anon_fixed_client)( 
-             anon_start, 
-             anon_size, 
+   sres = VG_(am_mmap_anon_fixed_client)(
+             anon_start,
+             anon_size,
              VKI_PROT_READ|VKI_PROT_WRITE|VKI_PROT_EXEC
           );
    vg_assert(!sr_isError(sres));
@@ -1069,8 +1060,8 @@
       iifii.clstack_max_size = szB;
 
       iifii.initial_client_SP
-         = setup_client_stack( init_sp, env, 
-                               &info, &iifii.client_auxv, 
+         = setup_client_stack( init_sp, env,
+                               &info, &iifii.client_auxv,
                                iicii.clstack_end, iifii.clstack_max_size,
                                vex_archinfo );
 
@@ -1079,7 +1070,7 @@
       VG_(debugLog)(2, "initimg",
                        "Client info: "
                        "initial_IP=%p initial_TOC=%p brk_base=%p\n",
-                       (void*)(iifii.initial_client_IP), 
+                       (void*)(iifii.initial_client_IP),
                        (void*)(iifii.initial_client_TOC),
                        (void*)VG_(brk_base) );
       VG_(debugLog)(2, "initimg",
@@ -1091,10 +1082,10 @@
 
    //--------------------------------------------------------------
    // Setup client data (brk) segment.  Initially a 1-page segment
-   // which abuts a shrinkable reservation. 
+   // which abuts a shrinkable reservation.
    //     p: load_client()     [for 'info' and hence VG_(brk_base)]
    //--------------------------------------------------------------
-   { 
+   {
       SizeT m1 = 1024 * 1024;
       SizeT m8 = 8 * m1;
       SizeT dseg_max_size = (SizeT)VG_(client_rlimit_data).rlim_cur;


/*--------------------------------------------------------------------*/
/*--- System call numbers for Darwin.          vki-scnums-darwin.h ---*/
/*--------------------------------------------------------------------*/

/*
   This file is part of Valgrind, a dynamic binary instrumentation
   framework.

   Copyright (C) 2007-2017 Apple Inc.
      Greg Parker  gparker@apple.com

   This program is free software; you can redistribute it and/or
   modify it under the terms of the GNU General Public License as
   published by the Free Software Foundation; either version 2 of the
   License, or (at your option) any later version.

   This program is distributed in the hope that it will be useful, but
   WITHOUT ANY WARRANTY; without even the implied warranty of
   MERCHANTABILITY or FITNESS FOR A PARTICULAR PURPOSE.  See the GNU
   General Public License for more details.

   You should have received a copy of the GNU General Public License
   along with this program; if not, see <http://www.gnu.org/licenses/>.

   The GNU General Public License is contained in the file COPYING.
*/

#ifndef __VKI_SCNUMS_DARWIN_H
#define __VKI_SCNUMS_DARWIN_H


// need DARWIN_10_x definitions
#include "config.h"

// osfmk/mach/i386/syscall_sw.h

// There are two syscall number encodings in Darwin.
//
// The 64-bit encoding is that the top 8-bits are the syscall class.  The low
// 24 are the syscall number (index) within that class.
//
// The 32-bit encoding is that the syscall number (index) is stored as-is and
// the syscall class is encoded as the argument to the 'int' instruction used
// to trigger the syscall:
// - 0x80: Unix
// - 0x81: Mach
// - 0x82: Machine-dependent
// - 0x83: Diagnostic
// Furthermore, just to make life interesting, for Mach traps the number is
// negative.
//
// Within Valgrind we only use the 64-bit encoding -- on 32-bit systems, we
// convert any syscall number to 64-bit encoding when we receive it, and
// convert back with VG_DARWIN_SYSNO_FOR_KERNEL when passing any syscall
// number back to the kernel (__NR_something shouldn't be passed directly to
// the kernel).
//
// Hack: x86 `int $0x80` (unix, 64-bit result) are special.
// [I haven't worked out why... --njn]

#define VG_DARWIN_SYSCALL_CLASS_SHIFT     24
#define VG_DARWIN_SYSCALL_CLASS_MASK      (0xFF << VG_DARWIN_SYSCALL_CLASS_SHIFT)
#define VG_DARWIN_SYSCALL_NUMBER_MASK     (~VG_DARWIN_SYSCALL_CLASS_MASK)

#define VG_DARWIN_SYSCALL_CLASS_NONE      0       /* Invalid */
#define VG_DARWIN_SYSCALL_CLASS_MACH      1       /* Mach */      
#define VG_DARWIN_SYSCALL_CLASS_UNIX      2       /* Unix/BSD */
#define VG_DARWIN_SYSCALL_CLASS_MDEP      3       /* Machine-dependent */
#define VG_DARWIN_SYSCALL_CLASS_DIAG      4       /* Diagnostics */

// Macros for encoding syscall numbers in the 64-bit encoding scheme.
#define VG_DARWIN_SYSCALL_CONSTRUCT_MACH(syscall_number) \
    ((VG_DARWIN_SYSCALL_CLASS_MACH << VG_DARWIN_SYSCALL_CLASS_SHIFT) | \
     (VG_DARWIN_SYSCALL_NUMBER_MASK & (syscall_number)))

#define VG_DARWIN_SYSCALL_CONSTRUCT_UNIX(syscall_number) \
    ((VG_DARWIN_SYSCALL_CLASS_UNIX << VG_DARWIN_SYSCALL_CLASS_SHIFT) | \
     (VG_DARWIN_SYSCALL_NUMBER_MASK & (syscall_number)))

#define VG_DARWIN_SYSCALL_CONSTRUCT_MDEP(syscall_number) \
    ((VG_DARWIN_SYSCALL_CLASS_MDEP << VG_DARWIN_SYSCALL_CLASS_SHIFT) | \
     (VG_DARWIN_SYSCALL_NUMBER_MASK & (syscall_number)))

#define VG_DARWIN_SYSCALL_CONSTRUCT_DIAG(syscall_number) \
    ((VG_DARWIN_SYSCALL_CLASS_DIAG << VG_DARWIN_SYSCALL_CLASS_SHIFT) | \
     (VG_DARWIN_SYSCALL_NUMBER_MASK & (syscall_number)))


/* Macros for decoding syscall numbers from the 64-bit encoding scheme. */
#define VG_DARWIN_SYSNO_INDEX(sysno) ((sysno) & VG_DARWIN_SYSCALL_NUMBER_MASK)
#define VG_DARWIN_SYSNO_CLASS(sysno) ((sysno) >> VG_DARWIN_SYSCALL_CLASS_SHIFT)


/* Macros for converting syscall numbers to the form expected by the kernel.*/
#if defined(VGA_x86)
   // This converts the 64-bit syscall number encoding, which we use
   // throughout Valgrind, into the 32-bit syscall number encoding, which is
   // suitable for passing to the (32-bit) kernel.
#  define VG_DARWIN_SYSNO_FOR_KERNEL(sysno) \
    ((VG_DARWIN_SYSNO_CLASS(sysno) == VG_DARWIN_SYSCALL_CLASS_MACH) \
    ? -VG_DARWIN_SYSNO_INDEX(sysno) \
    :  VG_DARWIN_SYSNO_INDEX(sysno) \
    )

#elif defined(VGA_amd64)
   // For 64-bit systems, we don't need to do anything to the syscall number.
#  define VG_DARWIN_SYSNO_FOR_KERNEL(sysno) (sysno)

#else
#  error Unknown architecture
#endif


// mdep syscalls

#if defined(VGA_x86)

// osfmk/i386/machdep_call.c
// DDD: the last two are BSD_CALL instead of CALL...
//#define __NR_thread_get_cthread_self      VG_DARWIN_SYSCALL_CONSTRUCT_MDEP(0)
//#define __NR_thread_set_cthread_self      VG_DARWIN_SYSCALL_CONSTRUCT_MDEP(1)
// 2 is invalid
#define __NR_thread_fast_set_cthread_self VG_DARWIN_SYSCALL_CONSTRUCT_MDEP(3)
//#define __NR_thread_set_user_ldt          VG_DARWIN_SYSCALL_CONSTRUCT_MDEP(4)
//#define __NR_i386_set_ldt                 VG_DARWIN_SYSCALL_CONSTRUCT_MDEP(5)
//#define __NR_i386_get_ldt                 VG_DARWIN_SYSCALL_CONSTRUCT_MDEP(6)

#elif defined(VGA_amd64)

// osfmk/i386/machdep_call.c
// 0, 1, 2 are invalid
#define __NR_thread_fast_set_cthread_self VG_DARWIN_SYSCALL_CONSTRUCT_MDEP(3)
// 4, 5, 6 are invalid

#else
#  error unknown architecture
#endif


// osfmk/mach/syscall_sw.h

#define __NR_kernelrpc_mach_vm_allocate_trap         VG_DARWIN_SYSCALL_CONSTRUCT_MACH(10)

#define __NR_kernelrpc_mach_vm_deallocate_trap       VG_DARWIN_SYSCALL_CONSTRUCT_MACH(12)

#define __NR_kernelrpc_mach_vm_protect_trap          VG_DARWIN_SYSCALL_CONSTRUCT_MACH(14)
#define __NR_kernelrpc_mach_vm_map_trap              VG_DARWIN_SYSCALL_CONSTRUCT_MACH(15)
#define __NR_kernelrpc_mach_port_allocate_trap       VG_DARWIN_SYSCALL_CONSTRUCT_MACH(16)
#define __NR_kernelrpc_mach_port_destroy_trap        VG_DARWIN_SYSCALL_CONSTRUCT_MACH(17)
#define __NR_kernelrpc_mach_port_deallocate_trap     VG_DARWIN_SYSCALL_CONSTRUCT_MACH(18)
#define __NR_kernelrpc_mach_port_mod_refs_trap       VG_DARWIN_SYSCALL_CONSTRUCT_MACH(19)
#define __NR_kernelrpc_mach_port_move_member_trap    VG_DARWIN_SYSCALL_CONSTRUCT_MACH(20)
#define __NR_kernelrpc_mach_port_insert_right_trap   VG_DARWIN_SYSCALL_CONSTRUCT_MACH(21)
#define __NR_kernelrpc_mach_port_insert_member_trap  VG_DARWIN_SYSCALL_CONSTRUCT_MACH(22)
#define __NR_kernelrpc_mach_port_extract_member_trap VG_DARWIN_SYSCALL_CONSTRUCT_MACH(23)
#define __NR_kernelrpc_mach_port_construct_trap      VG_DARWIN_SYSCALL_CONSTRUCT_MACH(24)
#define __NR_kernelrpc_mach_port_destruct_trap       VG_DARWIN_SYSCALL_CONSTRUCT_MACH(25)


#define __NR_mach_reply_port                  VG_DARWIN_SYSCALL_CONSTRUCT_MACH(26)
#define __NR_thread_self_trap                 VG_DARWIN_SYSCALL_CONSTRUCT_MACH(27)
#define __NR_task_self_trap                   VG_DARWIN_SYSCALL_CONSTRUCT_MACH(28)
#define __NR_host_self_trap                   VG_DARWIN_SYSCALL_CONSTRUCT_MACH(29)

#define __NR_mach_msg_trap                    VG_DARWIN_SYSCALL_CONSTRUCT_MACH(31)
#define __NR_mach_msg_overwrite_trap          VG_DARWIN_SYSCALL_CONSTRUCT_MACH(32)
#define __NR_semaphore_signal_trap            VG_DARWIN_SYSCALL_CONSTRUCT_MACH(33)
#define __NR_semaphore_signal_all_trap        VG_DARWIN_SYSCALL_CONSTRUCT_MACH(34)
#define __NR_semaphore_signal_thread_trap     VG_DARWIN_SYSCALL_CONSTRUCT_MACH(35)
#define __NR_semaphore_wait_trap              VG_DARWIN_SYSCALL_CONSTRUCT_MACH(36)
#define __NR_semaphore_wait_signal_trap       VG_DARWIN_SYSCALL_CONSTRUCT_MACH(37)
#define __NR_semaphore_timedwait_trap         VG_DARWIN_SYSCALL_CONSTRUCT_MACH(38)
#define __NR_semaphore_timedwait_signal_trap  VG_DARWIN_SYSCALL_CONSTRUCT_MACH(39)

#if DARWIN_VERS >= DARWIN_10_14
        /* 40  kernelrpc_mach_port_get_attributes_trap */
#endif

#if DARWIN_VERS >= DARWIN_10_9
#define __NR_kernelrpc_mach_port_guard_trap   VG_DARWIN_SYSCALL_CONSTRUCT_MACH(41)
#define __NR_kernelrpc_mach_port_unguard_trap VG_DARWIN_SYSCALL_CONSTRUCT_MACH(42)
#endif

#if DARWIN_VERS >= DARWIN_10_12
#define __NR_mach_generate_activity_id        VG_DARWIN_SYSCALL_CONSTRUCT_MACH(43)
#elif defined(VGA_x86) || DARWIN_VERS == DARWIN_10_9
#define __NR_map_fd                           VG_DARWIN_SYSCALL_CONSTRUCT_MACH(43)
#endif

#define __NR_task_name_for_pid                VG_DARWIN_SYSCALL_CONSTRUCT_MACH(44)
#define __NR_task_for_pid                     VG_DARWIN_SYSCALL_CONSTRUCT_MACH(45)
#define __NR_pid_for_task                     VG_DARWIN_SYSCALL_CONSTRUCT_MACH(46)

#if defined(VGA_x86)
#define __NR_macx_swapon                      VG_DARWIN_SYSCALL_CONSTRUCT_MACH(48)
#define __NR_macx_swapoff                     VG_DARWIN_SYSCALL_CONSTRUCT_MACH(49)
#endif

#if DARWIN_VERS >= DARWIN_10_13
#define __NR_thread_get_special_reply_port    VG_DARWIN_SYSCALL_CONSTRUCT_MACH(50)
#endif /* DARWIN_VERS >= DARWIN_10_13 */

#if defined(VGA_x86)
#define __NR_macx_triggers                    VG_DARWIN_SYSCALL_CONSTRUCT_MACH(51)
#define __NR_macx_backing_store_suspend       VG_DARWIN_SYSCALL_CONSTRUCT_MACH(52)
#define __NR_macx_backing_store_recovery      VG_DARWIN_SYSCALL_CONSTRUCT_MACH(53)
#endif

#define __NR_swtch_pri                        VG_DARWIN_SYSCALL_CONSTRUCT_MACH(59)
#define __NR_swtch                            VG_DARWIN_SYSCALL_CONSTRUCT_MACH(60)
#define __NR_sched_yield  __NR_swtch  /* linux-alike name */
#define __NR_syscall_thread_switch            VG_DARWIN_SYSCALL_CONSTRUCT_MACH(61)
#define __NR_clock_sleep_trap                 VG_DARWIN_SYSCALL_CONSTRUCT_MACH(62)

#if DARWIN_VERS >= DARWIN_10_12
#define __NR_host_create_mach_voucher_trap    VG_DARWIN_SYSCALL_CONSTRUCT_MACH(70)
#endif

#define __NR_mach_timebase_info               VG_DARWIN_SYSCALL_CONSTRUCT_MACH(89)
#define __NR_mach_wait_until                  VG_DARWIN_SYSCALL_CONSTRUCT_MACH(90)
#define __NR_mk_timer_create                  VG_DARWIN_SYSCALL_CONSTRUCT_MACH(91)
#define __NR_mk_timer_destroy                 VG_DARWIN_SYSCALL_CONSTRUCT_MACH(92)
#define __NR_mk_timer_arm                     VG_DARWIN_SYSCALL_CONSTRUCT_MACH(93)
#define __NR_mk_timer_cancel                  VG_DARWIN_SYSCALL_CONSTRUCT_MACH(94)

#define __NR_iokit_user_client_trap           VG_DARWIN_SYSCALL_CONSTRUCT_MACH(100)


// bsd/sys/syscall.h
 
#define	__NR_syscall        VG_DARWIN_SYSCALL_CONSTRUCT_UNIX(0)
#define	__NR_exit           VG_DARWIN_SYSCALL_CONSTRUCT_UNIX(1)
#define	__NR_fork           VG_DARWIN_SYSCALL_CONSTRUCT_UNIX(2) // was UX64
#define	__NR_read           VG_DARWIN_SYSCALL_CONSTRUCT_UNIX(3)
#define	__NR_write          VG_DARWIN_SYSCALL_CONSTRUCT_UNIX(4)
#define	__NR_open           VG_DARWIN_SYSCALL_CONSTRUCT_UNIX(5)
#define	__NR_close          VG_DARWIN_SYSCALL_CONSTRUCT_UNIX(6)
#define	__NR_wait4          VG_DARWIN_SYSCALL_CONSTRUCT_UNIX(7)
			/* 8  old creat */
#define	__NR_link           VG_DARWIN_SYSCALL_CONSTRUCT_UNIX(9)
#define	__NR_unlink         VG_DARWIN_SYSCALL_CONSTRUCT_UNIX(10)
			/* 11  old execv */
#define	__NR_chdir          VG_DARWIN_SYSCALL_CONSTRUCT_UNIX(12)
#define	__NR_fchdir         VG_DARWIN_SYSCALL_CONSTRUCT_UNIX(13)
#define	__NR_mknod          VG_DARWIN_SYSCALL_CONSTRUCT_UNIX(14)
#define	__NR_chmod          VG_DARWIN_SYSCALL_CONSTRUCT_UNIX(15)
#define	__NR_chown          VG_DARWIN_SYSCALL_CONSTRUCT_UNIX(16)
			/* 17  old break */
#define	__NR_getfsstat      VG_DARWIN_SYSCALL_CONSTRUCT_UNIX(18)
			/* 19  old lseek */
#define	__NR_getpid         VG_DARWIN_SYSCALL_CONSTRUCT_UNIX(20)
			/* 21  old mount */
			/* 22  old umount */
#define	__NR_setuid         VG_DARWIN_SYSCALL_CONSTRUCT_UNIX(23)
#define	__NR_getuid         VG_DARWIN_SYSCALL_CONSTRUCT_UNIX(24)
#define	__NR_geteuid        VG_DARWIN_SYSCALL_CONSTRUCT_UNIX(25)
#define	__NR_ptrace         VG_DARWIN_SYSCALL_CONSTRUCT_UNIX(26)
#define	__NR_recvmsg        VG_DARWIN_SYSCALL_CONSTRUCT_UNIX(27)
#define	__NR_sendmsg        VG_DARWIN_SYSCALL_CONSTRUCT_UNIX(28)
#define	__NR_recvfrom       VG_DARWIN_SYSCALL_CONSTRUCT_UNIX(29)
#define	__NR_accept         VG_DARWIN_SYSCALL_CONSTRUCT_UNIX(30)
#define	__NR_getpeername    VG_DARWIN_SYSCALL_CONSTRUCT_UNIX(31)
#define	__NR_getsockname    VG_DARWIN_SYSCALL_CONSTRUCT_UNIX(32)
#define	__NR_access         VG_DARWIN_SYSCALL_CONSTRUCT_UNIX(33)
#define	__NR_chflags        VG_DARWIN_SYSCALL_CONSTRUCT_UNIX(34)
#define	__NR_fchflags       VG_DARWIN_SYSCALL_CONSTRUCT_UNIX(35)
#define	__NR_sync           VG_DARWIN_SYSCALL_CONSTRUCT_UNIX(36)
#define	__NR_kill           VG_DARWIN_SYSCALL_CONSTRUCT_UNIX(37)
			/* 38  old stat */
#define	__NR_getppid        VG_DARWIN_SYSCALL_CONSTRUCT_UNIX(39)
			/* 40  old lstat */
#define	__NR_dup            VG_DARWIN_SYSCALL_CONSTRUCT_UNIX(41)
#define	__NR_pipe           VG_DARWIN_SYSCALL_CONSTRUCT_UNIX(42) // was UX64
#define	__NR_getegid        VG_DARWIN_SYSCALL_CONSTRUCT_UNIX(43)
#define	__NR_profil         VG_DARWIN_SYSCALL_CONSTRUCT_UNIX(44)
			/* 45  old ktrace */
#define	__NR_sigaction      VG_DARWIN_SYSCALL_CONSTRUCT_UNIX(46)
#define	__NR_getgid         VG_DARWIN_SYSCALL_CONSTRUCT_UNIX(47)
#define	__NR_sigprocmask    VG_DARWIN_SYSCALL_CONSTRUCT_UNIX(48)
#define	__NR_getlogin       VG_DARWIN_SYSCALL_CONSTRUCT_UNIX(49)
#define	__NR_setlogin       VG_DARWIN_SYSCALL_CONSTRUCT_UNIX(50)
#define	__NR_acct           VG_DARWIN_SYSCALL_CONSTRUCT_UNIX(51)
#define	__NR_sigpending     VG_DARWIN_SYSCALL_CONSTRUCT_UNIX(52)
#define	__NR_sigaltstack    VG_DARWIN_SYSCALL_CONSTRUCT_UNIX(53)
#define	__NR_ioctl          VG_DARWIN_SYSCALL_CONSTRUCT_UNIX(54)
#define	__NR_reboot         VG_DARWIN_SYSCALL_CONSTRUCT_UNIX(55)
#define	__NR_revoke         VG_DARWIN_SYSCALL_CONSTRUCT_UNIX(56)
#define	__NR_symlink        VG_DARWIN_SYSCALL_CONSTRUCT_UNIX(57)
#define	__NR_readlink       VG_DARWIN_SYSCALL_CONSTRUCT_UNIX(58)
#define	__NR_execve         VG_DARWIN_SYSCALL_CONSTRUCT_UNIX(59)
#define	__NR_umask          VG_DARWIN_SYSCALL_CONSTRUCT_UNIX(60)
#define	__NR_chroot         VG_DARWIN_SYSCALL_CONSTRUCT_UNIX(61)
			/* 62  old fstat */
			/* 63  used internally , reserved */
			/* 64  old getpagesize */
#define	__NR_msync          VG_DARWIN_SYSCALL_CONSTRUCT_UNIX(65)
#define	__NR_vfork          VG_DARWIN_SYSCALL_CONSTRUCT_UNIX(66)
			/* 67  old vread */
			/* 68  old vwrite */
			/* 69  old sbrk */
			/* 70  old sstk */
			/* 71  old mmap */
			/* 72  old vadvise */
#define	__NR_munmap         VG_DARWIN_SYSCALL_CONSTRUCT_UNIX(73)
#define	__NR_mprotect       VG_DARWIN_SYSCALL_CONSTRUCT_UNIX(74)
#define	__NR_madvise        VG_DARWIN_SYSCALL_CONSTRUCT_UNIX(75)
			/* 76  old vhangup */
			/* 77  old vlimit */
#define	__NR_mincore        VG_DARWIN_SYSCALL_CONSTRUCT_UNIX(78)
#define	__NR_getgroups      VG_DARWIN_SYSCALL_CONSTRUCT_UNIX(79)
#define	__NR_setgroups      VG_DARWIN_SYSCALL_CONSTRUCT_UNIX(80)
#define	__NR_getpgrp        VG_DARWIN_SYSCALL_CONSTRUCT_UNIX(81)
#define	__NR_setpgid        VG_DARWIN_SYSCALL_CONSTRUCT_UNIX(82)
#define	__NR_setitimer      VG_DARWIN_SYSCALL_CONSTRUCT_UNIX(83)
			/* 84  old wait */
#define	__NR_swapon         VG_DARWIN_SYSCALL_CONSTRUCT_UNIX(85)
#define	__NR_getitimer      VG_DARWIN_SYSCALL_CONSTRUCT_UNIX(86)
			/* 87  old gethostname */
			/* 88  old sethostname */
#define	__NR_getdtablesize  VG_DARWIN_SYSCALL_CONSTRUCT_UNIX(89)
#define	__NR_dup2           VG_DARWIN_SYSCALL_CONSTRUCT_UNIX(90)
			/* 91  old getdopt */
#define	__NR_fcntl          VG_DARWIN_SYSCALL_CONSTRUCT_UNIX(92)
#define	__NR_select         VG_DARWIN_SYSCALL_CONSTRUCT_UNIX(93)
			/* 94  old setdopt */
#define	__NR_fsync          VG_DARWIN_SYSCALL_CONSTRUCT_UNIX(95)
#define	__NR_setpriority    VG_DARWIN_SYSCALL_CONSTRUCT_UNIX(96)
#define	__NR_socket         VG_DARWIN_SYSCALL_CONSTRUCT_UNIX(97)
#define	__NR_connect        VG_DARWIN_SYSCALL_CONSTRUCT_UNIX(98)
			/* 99  old accept */
#define	__NR_getpriority    VG_DARWIN_SYSCALL_CONSTRUCT_UNIX(100)
			/* 101  old send */
			/* 102  old recv */
			/* 103  old sigreturn */
#define	__NR_bind           VG_DARWIN_SYSCALL_CONSTRUCT_UNIX(104)
#define	__NR_setsockopt     VG_DARWIN_SYSCALL_CONSTRUCT_UNIX(105)
#define	__NR_listen         VG_DARWIN_SYSCALL_CONSTRUCT_UNIX(106)
			/* 107  old vtimes */
			/* 108  old sigvec */
			/* 109  old sigblock */
			/* 110  old sigsetmask */
#define	__NR_sigsuspend     VG_DARWIN_SYSCALL_CONSTRUCT_UNIX(111)
			/* 112  old sigstack */
			/* 113  old recvmsg */
			/* 114  old sendmsg */
			/* 115  old vtrace */
#define	__NR_gettimeofday   VG_DARWIN_SYSCALL_CONSTRUCT_UNIX(116)
#define	__NR_getrusage      VG_DARWIN_SYSCALL_CONSTRUCT_UNIX(117)
#define	__NR_getsockopt     VG_DARWIN_SYSCALL_CONSTRUCT_UNIX(118)
			/* 119  old resuba */
#define	__NR_readv          VG_DARWIN_SYSCALL_CONSTRUCT_UNIX(120)
#define	__NR_writev         VG_DARWIN_SYSCALL_CONSTRUCT_UNIX(121)
#define	__NR_settimeofday   VG_DARWIN_SYSCALL_CONSTRUCT_UNIX(122)
#define	__NR_fchown         VG_DARWIN_SYSCALL_CONSTRUCT_UNIX(123)
#define	__NR_fchmod         VG_DARWIN_SYSCALL_CONSTRUCT_UNIX(124)
			/* 125  old recvfrom */
#define	__NR_setreuid       VG_DARWIN_SYSCALL_CONSTRUCT_UNIX(126)
#define	__NR_setregid       VG_DARWIN_SYSCALL_CONSTRUCT_UNIX(127)
#define	__NR_rename         VG_DARWIN_SYSCALL_CONSTRUCT_UNIX(128)
			/* 129  old truncate */
			/* 130  old ftruncate */
#define	__NR_flock          VG_DARWIN_SYSCALL_CONSTRUCT_UNIX(131)
#define	__NR_mkfifo         VG_DARWIN_SYSCALL_CONSTRUCT_UNIX(132)
#define	__NR_sendto         VG_DARWIN_SYSCALL_CONSTRUCT_UNIX(133)
#define	__NR_shutdown       VG_DARWIN_SYSCALL_CONSTRUCT_UNIX(134)
#define	__NR_socketpair     VG_DARWIN_SYSCALL_CONSTRUCT_UNIX(135)
#define	__NR_mkdir          VG_DARWIN_SYSCALL_CONSTRUCT_UNIX(136)
#define	__NR_rmdir          VG_DARWIN_SYSCALL_CONSTRUCT_UNIX(137)
#define	__NR_utimes         VG_DARWIN_SYSCALL_CONSTRUCT_UNIX(138)
#define	__NR_futimes        VG_DARWIN_SYSCALL_CONSTRUCT_UNIX(139)
#define	__NR_adjtime        VG_DARWIN_SYSCALL_CONSTRUCT_UNIX(140)
			/* 141  old getpeername */
#define __NR_gethostuuid    VG_DARWIN_SYSCALL_CONSTRUCT_UNIX(142)
			/* 143  old sethostid */
			/* 144  old getrlimit */
			/* 145  old setrlimit */
			/* 146  old killpg */
#define	__NR_setsid         VG_DARWIN_SYSCALL_CONSTRUCT_UNIX(147)
			/* 148  old setquota */
			/* 149  old qquota */
			/* 150  old getsockname */
#define	__NR_getpgid        VG_DARWIN_SYSCALL_CONSTRUCT_UNIX(151)
#define	__NR_setprivexec    VG_DARWIN_SYSCALL_CONSTRUCT_UNIX(152)
#define	__NR_pread          VG_DARWIN_SYSCALL_CONSTRUCT_UNIX(153)
#define	__NR_pwrite         VG_DARWIN_SYSCALL_CONSTRUCT_UNIX(154)
#define __NR_nfssvc         VG_DARWIN_SYSCALL_CONSTRUCT_UNIX(155)
			/* 156  old getdirentries */
#define	__NR_statfs         VG_DARWIN_SYSCALL_CONSTRUCT_UNIX(157)
#define	__NR_fstatfs        VG_DARWIN_SYSCALL_CONSTRUCT_UNIX(158)
#define	__NR_unmount        VG_DARWIN_SYSCALL_CONSTRUCT_UNIX(159)
			/* 160  old async_daemon */
#define __NR_getfh          VG_DARWIN_SYSCALL_CONSTRUCT_UNIX(161)
			/* 162  old getdomainname */
			/* 163  old setdomainname */
			/* 164  */
#define	__NR_quotactl       VG_DARWIN_SYSCALL_CONSTRUCT_UNIX(165)
			/* 166  old exportfs */
#define	__NR_mount          VG_DARWIN_SYSCALL_CONSTRUCT_UNIX(167)
			/* 168  old ustat */
#define __NR_csops          VG_DARWIN_SYSCALL_CONSTRUCT_UNIX(169)
			/* 170  old table */
			/* 171  old wait3 */
			/* 172  old rpause */
#define	__NR_waitid         VG_DARWIN_SYSCALL_CONSTRUCT_UNIX(173)
			/* 174  old getdents */
			/* 175  old gc_control */
#define	__NR_add_profil     VG_DARWIN_SYSCALL_CONSTRUCT_UNIX(176)

#if DARWIN_VERS >= DARWIN_10_12
#define __NR_kdebug_typefilter VG_DARWIN_SYSCALL_CONSTRUCT_UNIX(177)
#endif /* DARWIN_VERS >= DARWIN_10_12 */
#if DARWIN_VERS >= DARWIN_10_11
#define __NR_kdebug_trace_string VG_DARWIN_SYSCALL_CONSTRUCT_UNIX(178)
#endif /* DARWIN_VERS >= DARWIN_10_11 */
			/* 179  */
#define	__NR_kdebug_trace   VG_DARWIN_SYSCALL_CONSTRUCT_UNIX(180)
#define	__NR_setgid         VG_DARWIN_SYSCALL_CONSTRUCT_UNIX(181)
#define	__NR_setegid        VG_DARWIN_SYSCALL_CONSTRUCT_UNIX(182)
#define	__NR_seteuid        VG_DARWIN_SYSCALL_CONSTRUCT_UNIX(183)
#define __NR_sigreturn      VG_DARWIN_SYSCALL_CONSTRUCT_UNIX(184)
#define __NR_chud           VG_DARWIN_SYSCALL_CONSTRUCT_UNIX(185)
#if DARWIN_VERS >= DARWIN_10_13
#define	__NR_thread_selfcounts      VG_DARWIN_SYSCALL_CONSTRUCT_UNIX(186)
#else
			/* 186  */
#endif /* DARWIN_VERS >= DARWIN_10_13 */
#if DARWIN_VERS >= DARWIN_10_6
#define __NR_fdatasync      VG_DARWIN_SYSCALL_CONSTRUCT_UNIX(187)
#else
			/* 187  */
#endif
#define	__NR_stat           VG_DARWIN_SYSCALL_CONSTRUCT_UNIX(188)
#define	__NR_fstat          VG_DARWIN_SYSCALL_CONSTRUCT_UNIX(189)
#define	__NR_lstat          VG_DARWIN_SYSCALL_CONSTRUCT_UNIX(190)
#define	__NR_pathconf       VG_DARWIN_SYSCALL_CONSTRUCT_UNIX(191)
#define	__NR_fpathconf      VG_DARWIN_SYSCALL_CONSTRUCT_UNIX(192)
			/* 193 */
#define	__NR_getrlimit      VG_DARWIN_SYSCALL_CONSTRUCT_UNIX(194)
#define	__NR_setrlimit      VG_DARWIN_SYSCALL_CONSTRUCT_UNIX(195)
#define	__NR_getdirentries  VG_DARWIN_SYSCALL_CONSTRUCT_UNIX(196)
#define	__NR_mmap           VG_DARWIN_SYSCALL_CONSTRUCT_UNIX(197)
			/* 198  __syscall */
#define	__NR_lseek          VG_DARWIN_SYSCALL_CONSTRUCT_UNIX(199) // was UX64
#define	__NR_truncate       VG_DARWIN_SYSCALL_CONSTRUCT_UNIX(200)
#define	__NR_ftruncate      VG_DARWIN_SYSCALL_CONSTRUCT_UNIX(201)
#define	__NR___sysctl       VG_DARWIN_SYSCALL_CONSTRUCT_UNIX(202)
#define	__NR_mlock          VG_DARWIN_SYSCALL_CONSTRUCT_UNIX(203)
#define	__NR_munlock        VG_DARWIN_SYSCALL_CONSTRUCT_UNIX(204)
#define	__NR_undelete       VG_DARWIN_SYSCALL_CONSTRUCT_UNIX(205)
#define	__NR_ATsocket       VG_DARWIN_SYSCALL_CONSTRUCT_UNIX(206)
#define	__NR_ATgetmsg       VG_DARWIN_SYSCALL_CONSTRUCT_UNIX(207)
#define	__NR_ATputmsg       VG_DARWIN_SYSCALL_CONSTRUCT_UNIX(208)
#define	__NR_ATPsndreq      VG_DARWIN_SYSCALL_CONSTRUCT_UNIX(209)
#define	__NR_ATPsndrsp      VG_DARWIN_SYSCALL_CONSTRUCT_UNIX(210)
#define	__NR_ATPgetreq      VG_DARWIN_SYSCALL_CONSTRUCT_UNIX(211)
#define	__NR_ATPgetrsp      VG_DARWIN_SYSCALL_CONSTRUCT_UNIX(212)
			/* 213  Reserved for AppleTalk */
#if DARWIN_VERS >= DARWIN_10_6
                        /* 214  old kqueue_from_portset_np*/
                        /* 215  old kqueue_portset_np*/
#else
#define __NR_kqueue_from_portset_np VG_DARWIN_SYSCALL_CONSTRUCT_UNIX(214)
#define __NR_kqueue_portset_np VG_DARWIN_SYSCALL_CONSTRUCT_UNIX(215)
#endif
#define	__NR_mkcomplex      VG_DARWIN_SYSCALL_CONSTRUCT_UNIX(216)
#define	__NR_statv          VG_DARWIN_SYSCALL_CONSTRUCT_UNIX(217)
#define	__NR_lstatv         VG_DARWIN_SYSCALL_CONSTRUCT_UNIX(218)
#define	__NR_fstatv         VG_DARWIN_SYSCALL_CONSTRUCT_UNIX(219)
#define	__NR_getattrlist    VG_DARWIN_SYSCALL_CONSTRUCT_UNIX(220)
#define	__NR_setattrlist    VG_DARWIN_SYSCALL_CONSTRUCT_UNIX(221)
#define	__NR_getdirentriesattr VG_DARWIN_SYSCALL_CONSTRUCT_UNIX(222)
#define	__NR_exchangedata   VG_DARWIN_SYSCALL_CONSTRUCT_UNIX(223)
			/* 224  old checkuseraccess */
#define	__NR_searchfs       VG_DARWIN_SYSCALL_CONSTRUCT_UNIX(225)
#define	__NR_delete         VG_DARWIN_SYSCALL_CONSTRUCT_UNIX(226)
#define	__NR_copyfile       VG_DARWIN_SYSCALL_CONSTRUCT_UNIX(227)
#if DARWIN_VERS >= DARWIN_10_6
#define __NR_fgetattrlist   VG_DARWIN_SYSCALL_CONSTRUCT_UNIX(228)
#define __NR_fsetattrlist   VG_DARWIN_SYSCALL_CONSTRUCT_UNIX(229)
#else
			/* 228  */
			/* 229  */
#endif
#define	__NR_poll           VG_DARWIN_SYSCALL_CONSTRUCT_UNIX(230)
#define	__NR_watchevent     VG_DARWIN_SYSCALL_CONSTRUCT_UNIX(231)
#define	__NR_waitevent      VG_DARWIN_SYSCALL_CONSTRUCT_UNIX(232)
#define	__NR_modwatch       VG_DARWIN_SYSCALL_CONSTRUCT_UNIX(233)
#define	__NR_getxattr       VG_DARWIN_SYSCALL_CONSTRUCT_UNIX(234)
#define	__NR_fgetxattr      VG_DARWIN_SYSCALL_CONSTRUCT_UNIX(235)
#define	__NR_setxattr       VG_DARWIN_SYSCALL_CONSTRUCT_UNIX(236)
#define	__NR_fsetxattr      VG_DARWIN_SYSCALL_CONSTRUCT_UNIX(237)
#define	__NR_removexattr    VG_DARWIN_SYSCALL_CONSTRUCT_UNIX(238)
#define	__NR_fremovexattr   VG_DARWIN_SYSCALL_CONSTRUCT_UNIX(239)
#define	__NR_listxattr      VG_DARWIN_SYSCALL_CONSTRUCT_UNIX(240)
#define	__NR_flistxattr     VG_DARWIN_SYSCALL_CONSTRUCT_UNIX(241)
#define	__NR_fsctl          VG_DARWIN_SYSCALL_CONSTRUCT_UNIX(242)
#define	__NR_initgroups     VG_DARWIN_SYSCALL_CONSTRUCT_UNIX(243)
#define __NR_posix_spawn    VG_DARWIN_SYSCALL_CONSTRUCT_UNIX(244)
#if DARWIN_VERS >= DARWIN_10_6
#define __NR_ffsctl         VG_DARWIN_SYSCALL_CONSTRUCT_UNIX(245)
#else
			/* 245  */
#endif
			/* 246  */
#define __NR_nfsclnt        VG_DARWIN_SYSCALL_CONSTRUCT_UNIX(247)
#define __NR_fhopen         VG_DARWIN_SYSCALL_CONSTRUCT_UNIX(248)
			/* 249  */
#define	__NR_minherit       VG_DARWIN_SYSCALL_CONSTRUCT_UNIX(250)
#define	__NR_semsys         VG_DARWIN_SYSCALL_CONSTRUCT_UNIX(251)
#define	__NR_msgsys         VG_DARWIN_SYSCALL_CONSTRUCT_UNIX(252)
#define	__NR_shmsys         VG_DARWIN_SYSCALL_CONSTRUCT_UNIX(253)
#define	__NR_semctl         VG_DARWIN_SYSCALL_CONSTRUCT_UNIX(254)
#define	__NR_semget         VG_DARWIN_SYSCALL_CONSTRUCT_UNIX(255)
#define	__NR_semop          VG_DARWIN_SYSCALL_CONSTRUCT_UNIX(256)
			/* 257  */
#define	__NR_msgctl         VG_DARWIN_SYSCALL_CONSTRUCT_UNIX(258)
#define	__NR_msgget         VG_DARWIN_SYSCALL_CONSTRUCT_UNIX(259)
#define	__NR_msgsnd         VG_DARWIN_SYSCALL_CONSTRUCT_UNIX(260)
#define	__NR_msgrcv         VG_DARWIN_SYSCALL_CONSTRUCT_UNIX(261)
#define	__NR_shmat          VG_DARWIN_SYSCALL_CONSTRUCT_UNIX(262)
#define	__NR_shmctl         VG_DARWIN_SYSCALL_CONSTRUCT_UNIX(263)
#define	__NR_shmdt          VG_DARWIN_SYSCALL_CONSTRUCT_UNIX(264)
#define	__NR_shmget         VG_DARWIN_SYSCALL_CONSTRUCT_UNIX(265)
#define	__NR_shm_open       VG_DARWIN_SYSCALL_CONSTRUCT_UNIX(266)
#define	__NR_shm_unlink     VG_DARWIN_SYSCALL_CONSTRUCT_UNIX(267)
#define	__NR_sem_open       VG_DARWIN_SYSCALL_CONSTRUCT_UNIX(268)
#define	__NR_sem_close      VG_DARWIN_SYSCALL_CONSTRUCT_UNIX(269)
#define	__NR_sem_unlink     VG_DARWIN_SYSCALL_CONSTRUCT_UNIX(270)
#define	__NR_sem_wait       VG_DARWIN_SYSCALL_CONSTRUCT_UNIX(271)
#define	__NR_sem_trywait    VG_DARWIN_SYSCALL_CONSTRUCT_UNIX(272)
#define	__NR_sem_post       VG_DARWIN_SYSCALL_CONSTRUCT_UNIX(273)

#if DARWIN_VERS < DARWIN_10_10
#define	__NR_sem_getvalue   VG_DARWIN_SYSCALL_CONSTRUCT_UNIX(274)
#elif DARWIN_VERS >= DARWIN_10_10
#define	__NR_sysctlbyname   VG_DARWIN_SYSCALL_CONSTRUCT_UNIX(274)
#endif

#define	__NR_sem_init       VG_DARWIN_SYSCALL_CONSTRUCT_UNIX(275)
#define	__NR_sem_destroy    VG_DARWIN_SYSCALL_CONSTRUCT_UNIX(276)
#define	__NR_open_extended  VG_DARWIN_SYSCALL_CONSTRUCT_UNIX(277)
#define	__NR_umask_extended VG_DARWIN_SYSCALL_CONSTRUCT_UNIX(278)
#define	__NR_stat_extended  VG_DARWIN_SYSCALL_CONSTRUCT_UNIX(279)
#define	__NR_lstat_extended VG_DARWIN_SYSCALL_CONSTRUCT_UNIX(280)
#define	__NR_fstat_extended VG_DARWIN_SYSCALL_CONSTRUCT_UNIX(281)
#define	__NR_chmod_extended VG_DARWIN_SYSCALL_CONSTRUCT_UNIX(282)
#define	__NR_fchmod_extended VG_DARWIN_SYSCALL_CONSTRUCT_UNIX(283)
#define	__NR_access_extended VG_DARWIN_SYSCALL_CONSTRUCT_UNIX(284)
#define	__NR_settid         VG_DARWIN_SYSCALL_CONSTRUCT_UNIX(285)
#define	__NR_gettid         VG_DARWIN_SYSCALL_CONSTRUCT_UNIX(286)
#define	__NR_setsgroups     VG_DARWIN_SYSCALL_CONSTRUCT_UNIX(287)
#define	__NR_getsgroups     VG_DARWIN_SYSCALL_CONSTRUCT_UNIX(288)
#define	__NR_setwgroups     VG_DARWIN_SYSCALL_CONSTRUCT_UNIX(289)
#define	__NR_getwgroups     VG_DARWIN_SYSCALL_CONSTRUCT_UNIX(290)
#define	__NR_mkfifo_extended VG_DARWIN_SYSCALL_CONSTRUCT_UNIX(291)
#define	__NR_mkdir_extended VG_DARWIN_SYSCALL_CONSTRUCT_UNIX(292)
#define	__NR_identitysvc    VG_DARWIN_SYSCALL_CONSTRUCT_UNIX(293)
#define	__NR_shared_region_check_np VG_DARWIN_SYSCALL_CONSTRUCT_UNIX(294)
#define	__NR_shared_region_map_np   VG_DARWIN_SYSCALL_CONSTRUCT_UNIX(295)
#if DARWIN_VERS >= DARWIN_10_6
#define __NR_vm_pressure_monitor    VG_DARWIN_SYSCALL_CONSTRUCT_UNIX(296)
#define __NR_psynch_rw_longrdlock   VG_DARWIN_SYSCALL_CONSTRUCT_UNIX(297)
#define __NR_psynch_rw_yieldwrlock  VG_DARWIN_SYSCALL_CONSTRUCT_UNIX(298)
#define __NR_psynch_rw_downgrade    VG_DARWIN_SYSCALL_CONSTRUCT_UNIX(299)
#define __NR_psynch_rw_upgrade      VG_DARWIN_SYSCALL_CONSTRUCT_UNIX(300)
#define __NR_psynch_mutexwait       VG_DARWIN_SYSCALL_CONSTRUCT_UNIX(301)
#define __NR_psynch_mutexdrop       VG_DARWIN_SYSCALL_CONSTRUCT_UNIX(302)
#define __NR_psynch_cvbroad         VG_DARWIN_SYSCALL_CONSTRUCT_UNIX(303)
#define __NR_psynch_cvsignal        VG_DARWIN_SYSCALL_CONSTRUCT_UNIX(304)
#define __NR_psynch_cvwait          VG_DARWIN_SYSCALL_CONSTRUCT_UNIX(305)
#define __NR_psynch_rw_rdlock       VG_DARWIN_SYSCALL_CONSTRUCT_UNIX(306)
#define __NR_psynch_rw_wrlock       VG_DARWIN_SYSCALL_CONSTRUCT_UNIX(307)
#define __NR_psynch_rw_unlock       VG_DARWIN_SYSCALL_CONSTRUCT_UNIX(308)
#define __NR_psynch_rw_unlock2      VG_DARWIN_SYSCALL_CONSTRUCT_UNIX(309)
#else
			/* 296  old load_shared_file */
			/* 297  old reset_shared_file */
			/* 298  old new_system_shared_regions */
			/* 299  old shared_region_map_file_np */
			/* 300  old shared_region_make_private_np */
#define __NR___pthread_mutex_destroy  VG_DARWIN_SYSCALL_CONSTRUCT_UNIX(301)
#define __NR___pthread_mutex_init     VG_DARWIN_SYSCALL_CONSTRUCT_UNIX(302)
#define __NR___pthread_mutex_lock     VG_DARWIN_SYSCALL_CONSTRUCT_UNIX(303)
#define __NR___pthread_mutex_trylock  VG_DARWIN_SYSCALL_CONSTRUCT_UNIX(304)
#define __NR___pthread_mutex_unlock   VG_DARWIN_SYSCALL_CONSTRUCT_UNIX(305)
#define __NR___pthread_cond_init      VG_DARWIN_SYSCALL_CONSTRUCT_UNIX(306)
#define __NR___pthread_cond_destroy   VG_DARWIN_SYSCALL_CONSTRUCT_UNIX(307)
#define __NR___pthread_cond_broadcast VG_DARWIN_SYSCALL_CONSTRUCT_UNIX(308)
#define __NR___pthread_cond_signal    VG_DARWIN_SYSCALL_CONSTRUCT_UNIX(309)
#endif
#define	__NR_getsid         VG_DARWIN_SYSCALL_CONSTRUCT_UNIX(310)
#define	__NR_settid_with_pid VG_DARWIN_SYSCALL_CONSTRUCT_UNIX(311)
#if DARWIN_VERS >= DARWIN_10_7
#define __NR_psynch_cvclrprepost VG_DARWIN_SYSCALL_CONSTRUCT_UNIX(312)
#else
#define __NR___pthread_cond_timedwait VG_DARWIN_SYSCALL_CONSTRUCT_UNIX(312)
#endif
#define	__NR_aio_fsync      VG_DARWIN_SYSCALL_CONSTRUCT_UNIX(313)
#define	__NR_aio_return     VG_DARWIN_SYSCALL_CONSTRUCT_UNIX(314)
#define	__NR_aio_suspend    VG_DARWIN_SYSCALL_CONSTRUCT_UNIX(315)
#define	__NR_aio_cancel     VG_DARWIN_SYSCALL_CONSTRUCT_UNIX(316)
#define	__NR_aio_error      VG_DARWIN_SYSCALL_CONSTRUCT_UNIX(317)
#define	__NR_aio_read       VG_DARWIN_SYSCALL_CONSTRUCT_UNIX(318)
#define	__NR_aio_write      VG_DARWIN_SYSCALL_CONSTRUCT_UNIX(319)
#define	__NR_lio_listio     VG_DARWIN_SYSCALL_CONSTRUCT_UNIX(320)
			/* 321 */
#define __NR_iopolicysys    VG_DARWIN_SYSCALL_CONSTRUCT_UNIX(322)
#define __NR_process_policy VG_DARWIN_SYSCALL_CONSTRUCT_UNIX(323)
#define	__NR_mlockall       VG_DARWIN_SYSCALL_CONSTRUCT_UNIX(324)
#define	__NR_munlockall     VG_DARWIN_SYSCALL_CONSTRUCT_UNIX(325)
			/* 326  */
#define	__NR_issetugid      VG_DARWIN_SYSCALL_CONSTRUCT_UNIX(327)
#define	__NR___pthread_kill VG_DARWIN_SYSCALL_CONSTRUCT_UNIX(328)
#define	__NR___pthread_sigmask VG_DARWIN_SYSCALL_CONSTRUCT_UNIX(329)
#define	__NR___sigwait        VG_DARWIN_SYSCALL_CONSTRUCT_UNIX(330)
#define	__NR___disable_threadsignal VG_DARWIN_SYSCALL_CONSTRUCT_UNIX(331)
#define	__NR___pthread_markcancel VG_DARWIN_SYSCALL_CONSTRUCT_UNIX(332)
#define	__NR___pthread_canceled VG_DARWIN_SYSCALL_CONSTRUCT_UNIX(333)
#define	__NR___semwait_signal VG_DARWIN_SYSCALL_CONSTRUCT_UNIX(334)
			/* 335  old utrace */
#define __NR_proc_info      VG_DARWIN_SYSCALL_CONSTRUCT_UNIX(336)
#define __NR_sendfile       VG_DARWIN_SYSCALL_CONSTRUCT_UNIX(337)
#define __NR_stat64         VG_DARWIN_SYSCALL_CONSTRUCT_UNIX(338)
#define __NR_fstat64        VG_DARWIN_SYSCALL_CONSTRUCT_UNIX(339)
#define __NR_lstat64        VG_DARWIN_SYSCALL_CONSTRUCT_UNIX(340)
#define __NR_stat64_extended VG_DARWIN_SYSCALL_CONSTRUCT_UNIX(341)
#define __NR_lstat64_extended VG_DARWIN_SYSCALL_CONSTRUCT_UNIX(342)
#define __NR_fstat64_extended VG_DARWIN_SYSCALL_CONSTRUCT_UNIX(343)
#define __NR_getdirentries64 VG_DARWIN_SYSCALL_CONSTRUCT_UNIX(344)
#define __NR_statfs64       VG_DARWIN_SYSCALL_CONSTRUCT_UNIX(345)
#define __NR_fstatfs64      VG_DARWIN_SYSCALL_CONSTRUCT_UNIX(346)
#define __NR_getfsstat64    VG_DARWIN_SYSCALL_CONSTRUCT_UNIX(347)
#define __NR___pthread_chdir VG_DARWIN_SYSCALL_CONSTRUCT_UNIX(348)
#define __NR___pthread_fchdir VG_DARWIN_SYSCALL_CONSTRUCT_UNIX(349)

#define	__NR_audit          VG_DARWIN_SYSCALL_CONSTRUCT_UNIX(350)
#define	__NR_auditon        VG_DARWIN_SYSCALL_CONSTRUCT_UNIX(351)
			/* 352  */
#define	__NR_getauid        VG_DARWIN_SYSCALL_CONSTRUCT_UNIX(353)
#define	__NR_setauid        VG_DARWIN_SYSCALL_CONSTRUCT_UNIX(354)
#define	__NR_getaudit       VG_DARWIN_SYSCALL_CONSTRUCT_UNIX(355)
#define	__NR_setaudit       VG_DARWIN_SYSCALL_CONSTRUCT_UNIX(356)
#define	__NR_getaudit_addr  VG_DARWIN_SYSCALL_CONSTRUCT_UNIX(357)
#define	__NR_setaudit_addr  VG_DARWIN_SYSCALL_CONSTRUCT_UNIX(358)
#define	__NR_auditctl       VG_DARWIN_SYSCALL_CONSTRUCT_UNIX(359)
#define	__NR_bsdthread_create VG_DARWIN_SYSCALL_CONSTRUCT_UNIX(360)
#define	__NR_bsdthread_terminate VG_DARWIN_SYSCALL_CONSTRUCT_UNIX(361)
#define	__NR_kqueue         VG_DARWIN_SYSCALL_CONSTRUCT_UNIX(362)
#define	__NR_kevent         VG_DARWIN_SYSCALL_CONSTRUCT_UNIX(363)
#define	__NR_lchown         VG_DARWIN_SYSCALL_CONSTRUCT_UNIX(364)
#define __NR_stack_snapshot VG_DARWIN_SYSCALL_CONSTRUCT_UNIX(365)
#define __NR_bsdthread_register VG_DARWIN_SYSCALL_CONSTRUCT_UNIX(366)
#define __NR_workq_open     VG_DARWIN_SYSCALL_CONSTRUCT_UNIX(367)
#define __NR_workq_ops      VG_DARWIN_SYSCALL_CONSTRUCT_UNIX(368)
#if DARWIN_VERS >= DARWIN_10_6
#define __NR_kevent64       VG_DARWIN_SYSCALL_CONSTRUCT_UNIX(369)
#else
			/* 369  */
#endif
			/* 370  */
			/* 371  */
#if DARWIN_VERS >= DARWIN_10_6
#define __NR___thread_selfid VG_DARWIN_SYSCALL_CONSTRUCT_UNIX(372)  // was UX64
#else
			/* 372  */
#endif
			/* 373  */
#if DARWIN_VERS >= DARWIN_10_11
#define	__NR_kevent_qos             VG_DARWIN_SYSCALL_CONSTRUCT_UNIX(374)
#endif /* DARWIN_VERS >= DARWIN_10_11 */
#if DARWIN_VERS >= DARWIN_10_13
#define	__NR_kevent_id              VG_DARWIN_SYSCALL_CONSTRUCT_UNIX(375)
#else
			/* 375  */
#endif /* DARWIN_VERS >= DARWIN_10_13 */
			/* 376  */
			/* 377  */
			/* 378  */
			/* 379  */
#define __NR___mac_execve   VG_DARWIN_SYSCALL_CONSTRUCT_UNIX(380)
#define __NR___mac_syscall  VG_DARWIN_SYSCALL_CONSTRUCT_UNIX(381)
#define __NR___mac_get_file VG_DARWIN_SYSCALL_CONSTRUCT_UNIX(382)
#define __NR___mac_set_file VG_DARWIN_SYSCALL_CONSTRUCT_UNIX(383)
#define __NR___mac_get_link VG_DARWIN_SYSCALL_CONSTRUCT_UNIX(384)
#define __NR___mac_set_link VG_DARWIN_SYSCALL_CONSTRUCT_UNIX(385)
#define __NR___mac_get_proc VG_DARWIN_SYSCALL_CONSTRUCT_UNIX(386)
#define __NR___mac_set_proc VG_DARWIN_SYSCALL_CONSTRUCT_UNIX(387)
#define __NR___mac_get_fd   VG_DARWIN_SYSCALL_CONSTRUCT_UNIX(388)
#define __NR___mac_set_fd   VG_DARWIN_SYSCALL_CONSTRUCT_UNIX(389)
#define __NR___mac_get_pid  VG_DARWIN_SYSCALL_CONSTRUCT_UNIX(390)
#define __NR___mac_get_lcid VG_DARWIN_SYSCALL_CONSTRUCT_UNIX(391)
#define __NR___mac_get_lctx VG_DARWIN_SYSCALL_CONSTRUCT_UNIX(392)
#define __NR___mac_set_lctx VG_DARWIN_SYSCALL_CONSTRUCT_UNIX(393)

#if DARWIN_VERS >= DARWIN_10_11
#define __NR_pselect        VG_DARWIN_SYSCALL_CONSTRUCT_UNIX(394)
#else
#define __NR_setlcid        VG_DARWIN_SYSCALL_CONSTRUCT_UNIX(394)
#endif /* DARWIN_VERS >= DARWIN_10_11 */

#define __NR_getlcid        VG_DARWIN_SYSCALL_CONSTRUCT_UNIX(395)
#define __NR_read_nocancel          VG_DARWIN_SYSCALL_CONSTRUCT_UNIX(396)
#define __NR_write_nocancel         VG_DARWIN_SYSCALL_CONSTRUCT_UNIX(397)
#define __NR_open_nocancel          VG_DARWIN_SYSCALL_CONSTRUCT_UNIX(398)
#define __NR_close_nocancel         VG_DARWIN_SYSCALL_CONSTRUCT_UNIX(399)
#define __NR_wait4_nocancel         VG_DARWIN_SYSCALL_CONSTRUCT_UNIX(400)
#define __NR_recvmsg_nocancel       VG_DARWIN_SYSCALL_CONSTRUCT_UNIX(401)
#define __NR_sendmsg_nocancel       VG_DARWIN_SYSCALL_CONSTRUCT_UNIX(402)
#define __NR_recvfrom_nocancel      VG_DARWIN_SYSCALL_CONSTRUCT_UNIX(403)
#define __NR_accept_nocancel        VG_DARWIN_SYSCALL_CONSTRUCT_UNIX(404)
#define __NR_msync_nocancel         VG_DARWIN_SYSCALL_CONSTRUCT_UNIX(405)
#define __NR_fcntl_nocancel         VG_DARWIN_SYSCALL_CONSTRUCT_UNIX(406)
#define __NR_select_nocancel        VG_DARWIN_SYSCALL_CONSTRUCT_UNIX(407)
#define __NR_fsync_nocancel         VG_DARWIN_SYSCALL_CONSTRUCT_UNIX(408)
#define __NR_connect_nocancel       VG_DARWIN_SYSCALL_CONSTRUCT_UNIX(409)
#define __NR_sigsuspend_nocancel    VG_DARWIN_SYSCALL_CONSTRUCT_UNIX(410)
#define __NR_readv_nocancel         VG_DARWIN_SYSCALL_CONSTRUCT_UNIX(411)
#define __NR_writev_nocancel        VG_DARWIN_SYSCALL_CONSTRUCT_UNIX(412)
#define __NR_sendto_nocancel        VG_DARWIN_SYSCALL_CONSTRUCT_UNIX(413)
#define __NR_pread_nocancel         VG_DARWIN_SYSCALL_CONSTRUCT_UNIX(414)
#define __NR_pwrite_nocancel        VG_DARWIN_SYSCALL_CONSTRUCT_UNIX(415)
#define __NR_waitid_nocancel        VG_DARWIN_SYSCALL_CONSTRUCT_UNIX(416)
#define __NR_poll_nocancel          VG_DARWIN_SYSCALL_CONSTRUCT_UNIX(417)
#define __NR_msgsnd_nocancel        VG_DARWIN_SYSCALL_CONSTRUCT_UNIX(418)
#define __NR_msgrcv_nocancel        VG_DARWIN_SYSCALL_CONSTRUCT_UNIX(419)
#define __NR_sem_wait_nocancel      VG_DARWIN_SYSCALL_CONSTRUCT_UNIX(420)
#define __NR_aio_suspend_nocancel   VG_DARWIN_SYSCALL_CONSTRUCT_UNIX(421)
#define __NR___sigwait_nocancel     VG_DARWIN_SYSCALL_CONSTRUCT_UNIX(422)
#define __NR___semwait_signal_nocancel VG_DARWIN_SYSCALL_CONSTRUCT_UNIX(423)
#define __NR___mac_mount            VG_DARWIN_SYSCALL_CONSTRUCT_UNIX(424)
#define __NR___mac_get_mount        VG_DARWIN_SYSCALL_CONSTRUCT_UNIX(425)
#define __NR___mac_getfsstat        VG_DARWIN_SYSCALL_CONSTRUCT_UNIX(426)
#if DARWIN_VERS >= DARWIN_10_6
#define __NR_fsgetpath              VG_DARWIN_SYSCALL_CONSTRUCT_UNIX(427)
#define __NR_audit_session_self     VG_DARWIN_SYSCALL_CONSTRUCT_UNIX(428)
#define __NR_audit_session_join     VG_DARWIN_SYSCALL_CONSTRUCT_UNIX(429)
#endif /* DARWIN_VERS >= DARWIN_10_6 */
#if DARWIN_VERS >= DARWIN_10_9
#define __NR_fileport_makeport      VG_DARWIN_SYSCALL_CONSTRUCT_UNIX(430)
#define __NR_fileport_makefd        VG_DARWIN_SYSCALL_CONSTRUCT_UNIX(431)
#define __NR_audit_session_port     VG_DARWIN_SYSCALL_CONSTRUCT_UNIX(432)
#define __NR_pid_suspend            VG_DARWIN_SYSCALL_CONSTRUCT_UNIX(433)
#define __NR_pid_resume             VG_DARWIN_SYSCALL_CONSTRUCT_UNIX(434)
			/* 435  */
			/* 436  */
			/* 437  */
#define __NR_shared_region_map_and_slide_np  VG_DARWIN_SYSCALL_CONSTRUCT_UNIX(438)
#define __NR_kas_info               VG_DARWIN_SYSCALL_CONSTRUCT_UNIX(439)
#define __NR_memorystatus_control   VG_DARWIN_SYSCALL_CONSTRUCT_UNIX(440)
#define __NR_guarded_open_np        VG_DARWIN_SYSCALL_CONSTRUCT_UNIX(441)
#define __NR_guarded_close_np       VG_DARWIN_SYSCALL_CONSTRUCT_UNIX(442)
#define __NR_guarded_kqueue_np      VG_DARWIN_SYSCALL_CONSTRUCT_UNIX(443)
#define __NR_change_fdguard_np      VG_DARWIN_SYSCALL_CONSTRUCT_UNIX(444)
			/* 445  */
#define __NR_proc_rlimit_control    VG_DARWIN_SYSCALL_CONSTRUCT_UNIX(446)
#define __NR_connectx               VG_DARWIN_SYSCALL_CONSTRUCT_UNIX(447)
#define __NR_disconnectx            VG_DARWIN_SYSCALL_CONSTRUCT_UNIX(448)
#define __NR_peeloff                VG_DARWIN_SYSCALL_CONSTRUCT_UNIX(449)
#define __NR_socket_delegate        VG_DARWIN_SYSCALL_CONSTRUCT_UNIX(450)
#define __NR_telemetry              VG_DARWIN_SYSCALL_CONSTRUCT_UNIX(451)
#define __NR_proc_uuid_policy       VG_DARWIN_SYSCALL_CONSTRUCT_UNIX(452)
#define __NR_memorystatus_get_level VG_DARWIN_SYSCALL_CONSTRUCT_UNIX(453)
#define __NR_system_override        VG_DARWIN_SYSCALL_CONSTRUCT_UNIX(454)
#define __NR_vfs_purge              VG_DARWIN_SYSCALL_CONSTRUCT_UNIX(455)
#endif /* DARWIN_VERS >= DARWIN_10_9 */

#if DARWIN_VERS >= DARWIN_10_10
#define __NR_necp_match_policy      VG_DARWIN_SYSCALL_CONSTRUCT_UNIX(460)
#define __NR_getattrlistbulk        VG_DARWIN_SYSCALL_CONSTRUCT_UNIX(461)
#endif /* DARWIN_VERS >= DARWIN_10_10 */

#if DARWIN_VERS >= DARWIN_10_12
#define __NR_clonefileat            VG_DARWIN_SYSCALL_CONSTRUCT_UNIX(462)
#endif /* DARWIN_VERS >= DARWIN_10_12 */

#if DARWIN_VERS >= DARWIN_10_10
#define __NR_openat                 VG_DARWIN_SYSCALL_CONSTRUCT_UNIX(463)
#define __NR_faccessat              VG_DARWIN_SYSCALL_CONSTRUCT_UNIX(466)
#define __NR_fstatat64              VG_DARWIN_SYSCALL_CONSTRUCT_UNIX(470)
#define __NR_readlinkat             VG_DARWIN_SYSCALL_CONSTRUCT_UNIX(473)
#define __NR_bsdthread_ctl          VG_DARWIN_SYSCALL_CONSTRUCT_UNIX(478)
#define __NR_csrctl                 VG_DARWIN_SYSCALL_CONSTRUCT_UNIX(483)
#define __NR_guarded_open_dprotected_np VG_DARWIN_SYSCALL_CONSTRUCT_UNIX(484)
#define __NR_guarded_write_np       VG_DARWIN_SYSCALL_CONSTRUCT_UNIX(485)
#define __NR_guarded_pwrite_np      VG_DARWIN_SYSCALL_CONSTRUCT_UNIX(486)
#define __NR_guarded_writev_np      VG_DARWIN_SYSCALL_CONSTRUCT_UNIX(487)
#endif /* DARWIN_VERS >= DARWIN_10_10 */

#if DARWIN_VERS >= DARWIN_10_12
#define	__NR_renameatx_np           VG_DARWIN_SYSCALL_CONSTRUCT_UNIX(488)
#endif /* DARWIN_VERS >= DARWIN_10_12 */
			/* 489  */

#if DARWIN_VERS >= DARWIN_10_11
#define	__NR_netagent_trigger       VG_DARWIN_SYSCALL_CONSTRUCT_UNIX(490)
#define	__NR_stack_snapshot_with_config       VG_DARWIN_SYSCALL_CONSTRUCT_UNIX(491)
#define	__NR_microstackshot         VG_DARWIN_SYSCALL_CONSTRUCT_UNIX(492)
#define	__NR_grab_pgo_data          VG_DARWIN_SYSCALL_CONSTRUCT_UNIX(493)
#define	__NR_persona                VG_DARWIN_SYSCALL_CONSTRUCT_UNIX(494)
			/* 495  */
			/* 496  */
			/* 497  */
			/* 498  */
#define	__NR_work_interval_ctl      VG_DARWIN_SYSCALL_CONSTRUCT_UNIX(499)
#endif /* DARWIN_VERS >= DARWIN_10_11 */

#if DARWIN_VERS >= DARWIN_10_12
#define	__NR_getentropy             VG_DARWIN_SYSCALL_CONSTRUCT_UNIX(500)
#define	__NR_necp_open              VG_DARWIN_SYSCALL_CONSTRUCT_UNIX(501)
#define	__NR_necp_client_action     VG_DARWIN_SYSCALL_CONSTRUCT_UNIX(502)
			/* 503  */
			/* 504  */
			/* 505  */
			/* 506  */
			/* 507  */
			/* 508  */
			/* 509  */
			/* 510  */
			/* 511  */
			/* 512  */
			/* 513  */
			/* 514  */
#define	__NR_ulock_wait             VG_DARWIN_SYSCALL_CONSTRUCT_UNIX(515)
#define	__NR_ulock_wake             VG_DARWIN_SYSCALL_CONSTRUCT_UNIX(516)
#define	__NR_fclonefileat           VG_DARWIN_SYSCALL_CONSTRUCT_UNIX(517)
#define	__NR_fs_snapshot            VG_DARWIN_SYSCALL_CONSTRUCT_UNIX(518)
			/* 519  */
#define	__NR_terminate_with_payload VG_DARWIN_SYSCALL_CONSTRUCT_UNIX(520)
#define	__NR_abort_with_payload     VG_DARWIN_SYSCALL_CONSTRUCT_UNIX(521)
#endif /* DARWIN_VERS >= DARWIN_10_12 */

#if DARWIN_VERS >= DARWIN_10_13
#define	__NR_necp_session_open      VG_DARWIN_SYSCALL_CONSTRUCT_UNIX(522)
#define	__NR_necp_session_action    VG_DARWIN_SYSCALL_CONSTRUCT_UNIX(523)
#define	__NR_setattrlistat          VG_DARWIN_SYSCALL_CONSTRUCT_UNIX(524)
#define	__NR_net_qos_guideline      VG_DARWIN_SYSCALL_CONSTRUCT_UNIX(525)
#define	__NR_fmount                 VG_DARWIN_SYSCALL_CONSTRUCT_UNIX(526)
#define	__NR_ntp_adjtime            VG_DARWIN_SYSCALL_CONSTRUCT_UNIX(527)
#define	__NR_ntp_gettime            VG_DARWIN_SYSCALL_CONSTRUCT_UNIX(528)
#define	__NR_os_fault_with_payload  VG_DARWIN_SYSCALL_CONSTRUCT_UNIX(529)
#endif /* DARWIN_VERS >= DARWIN_10_13 */

#if DARWIN_VERS >= DARWIN_10_14
#define	__NR_kqueue_workloop_ctl    VG_DARWIN_SYSCALL_CONSTRUCT_UNIX(530)
#define	__NR___mach_bridge_remote_time VG_DARWIN_SYSCALL_CONSTRUCT_UNIX(531)
#endif /* DARWIN_VERS >= DARWIN_10_14 */

#if DARWIN_VERS < DARWIN_10_6
#define	__NR_MAXSYSCALL             VG_DARWIN_SYSCALL_CONSTRUCT_UNIX(427)
#elif DARWIN_VERS < DARWIN_10_7
#define	__NR_MAXSYSCALL             VG_DARWIN_SYSCALL_CONSTRUCT_UNIX(430)
#elif DARWIN_VERS < DARWIN_10_9
#define	__NR_MAXSYSCALL             VG_DARWIN_SYSCALL_CONSTRUCT_UNIX(430)
#elif DARWIN_VERS == DARWIN_10_9
#define	__NR_MAXSYSCALL             VG_DARWIN_SYSCALL_CONSTRUCT_UNIX(456)
#elif DARWIN_VERS == DARWIN_10_10
#define __NR_MAXSYSCALL             VG_DARWIN_SYSCALL_CONSTRUCT_UNIX(490)
#elif DARWIN_VERS == DARWIN_10_11
#define __NR_MAXSYSCALL             VG_DARWIN_SYSCALL_CONSTRUCT_UNIX(500)
#elif DARWIN_VERS == DARWIN_10_12
#define __NR_MAXSYSCALL             VG_DARWIN_SYSCALL_CONSTRUCT_UNIX(522)
#elif DARWIN_VERS == DARWIN_10_13
#define __NR_MAXSYSCALL             VG_DARWIN_SYSCALL_CONSTRUCT_UNIX(530)
#elif DARWIN_VERS == DARWIN_10_14
#define __NR_MAXSYSCALL             VG_DARWIN_SYSCALL_CONSTRUCT_UNIX(532)
#elif DARWIN_VERS == DARWIN_10_15
<<<<<<< HEAD
#define __NR_MAXSYSCALL             VG_DARWIN_SYSCALL_CONSTRUCT_UNIX(532) // TODO: wrong
=======
#define __NR_MAXSYSCALL             VG_DARWIN_SYSCALL_CONSTRUCT_UNIX(534)
>>>>>>> e52e9075
#else
#error unknown darwin version
#endif

#define __NR_DARWIN_FAKE_SIGRETURN (1 + __NR_MAXSYSCALL)

#endif<|MERGE_RESOLUTION|>--- conflicted
+++ resolved
@@ -865,11 +865,7 @@
 #elif DARWIN_VERS == DARWIN_10_14
 #define __NR_MAXSYSCALL             VG_DARWIN_SYSCALL_CONSTRUCT_UNIX(532)
 #elif DARWIN_VERS == DARWIN_10_15
-<<<<<<< HEAD
-#define __NR_MAXSYSCALL             VG_DARWIN_SYSCALL_CONSTRUCT_UNIX(532) // TODO: wrong
-=======
 #define __NR_MAXSYSCALL             VG_DARWIN_SYSCALL_CONSTRUCT_UNIX(534)
->>>>>>> e52e9075
 #else
 #error unknown darwin version
 #endif
